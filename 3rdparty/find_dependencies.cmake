#
# Open3D 3rd party library integration
#
set(Open3D_3RDPARTY_DIR "${CMAKE_CURRENT_LIST_DIR}")

# EXTERNAL_MODULES
# CMake modules we depend on in our public interface. These are modules we
# need to find_package() in our CMake config script, because we will use their
# targets.
set(Open3D_3RDPARTY_EXTERNAL_MODULES)

# PUBLIC_TARGETS
# CMake targets we link against in our public interface. They are
# either locally defined and installed, or imported from an external module
# (see above).
set(Open3D_3RDPARTY_PUBLIC_TARGETS)

# HEADER_TARGETS
# CMake targets we use in our public interface, but as a special case we only
# need to link privately against the library. This simplifies dependencies
# where we merely expose declared data types from other libraries in our
# public headers, so it would be overkill to require all library users to link
# against that dependency.
set(Open3D_3RDPARTY_HEADER_TARGETS)

# PRIVATE_TARGETS
# CMake targets for dependencies which are not exposed in the public API. This
# will include anything else we use internally.
set(Open3D_3RDPARTY_PRIVATE_TARGETS)

find_package(PkgConfig QUIET)

# open3d_build_3rdparty_library(name ...)
#
# Builds a third-party library from source
#
# Valid options:
#    PUBLIC
#        the library belongs to the public interface and must be installed
#    HEADER
#        the library headers belong to the public interface, but the library
#        itself is linked privately
#    INCLUDE_ALL
#        install all files in the include directories. Default is *.h, *.hpp
#    VISIBLE
#        Symbols from this library will be visible for use outside Open3D.
#        Required, for example, if it may throw exceptions that need to be
#        caught in client code.
#    DIRECTORY <dir>
#        the library source directory <dir> is either a subdirectory of
#        3rdparty/ or an absolute directory.
#    INCLUDE_DIRS <dir> [<dir> ...]
#        include headers are in the subdirectories <dir>. Trailing slashes
#        have the same meaning as with install(DIRECTORY). <dir> must be
#        relative to the library source directory.
#        If your include is "#include <x.hpp>" and the path of the file is
#        "path/to/libx/x.hpp" then you need to pass "path/to/libx/"
#        with the trailing "/". If you have "#include <libx/x.hpp>" then you
#        need to pass "path/to/libx".
#    SOURCES <src> [<src> ...]
#        the library sources. Can be omitted for header-only libraries.
#        All sources must be relative to the library source directory.
#    LIBS <target> [<target> ...]
#        extra link dependencies
#    DEPENDS <target> [<target> ...]
#        targets on which <name> depends on and that must be built before.
#
function(open3d_build_3rdparty_library name)
    cmake_parse_arguments(arg "PUBLIC;HEADER;INCLUDE_ALL;VISIBLE" "DIRECTORY" "INCLUDE_DIRS;SOURCES;LIBS;DEPENDS" ${ARGN})
    if(arg_UNPARSED_ARGUMENTS)
        message(STATUS "Unparsed: ${arg_UNPARSED_ARGUMENTS}")
        message(FATAL_ERROR "Invalid syntax: open3d_build_3rdparty_library(${name} ${ARGN})")
    endif()
    get_filename_component(arg_DIRECTORY "${arg_DIRECTORY}" ABSOLUTE BASE_DIR "${Open3D_3RDPARTY_DIR}")
    if(arg_SOURCES)
        add_library(${name} STATIC)
        set_target_properties(${name} PROPERTIES OUTPUT_NAME "${PROJECT_NAME}_${name}")
        open3d_set_global_properties(${name})
    else()
        add_library(${name} INTERFACE)
    endif()
    if(arg_INCLUDE_DIRS)
        set(include_dirs)
        foreach(incl IN LISTS arg_INCLUDE_DIRS)
            list(APPEND include_dirs "${arg_DIRECTORY}/${incl}")
        endforeach()
    else()
        set(include_dirs "${arg_DIRECTORY}/")
    endif()
    if(arg_SOURCES)
        foreach(src IN LISTS arg_SOURCES)
            get_filename_component(abs_src "${src}" ABSOLUTE BASE_DIR "${arg_DIRECTORY}")
            # Mark as generated to skip CMake's file existence checks
            set_source_files_properties(${abs_src} PROPERTIES GENERATED TRUE)
            target_sources(${name} PRIVATE ${abs_src})
        endforeach()
        foreach(incl IN LISTS include_dirs)
            if (incl MATCHES "(.*)/$")
                set(incl_path ${CMAKE_MATCH_1})
            else()
                get_filename_component(incl_path "${incl}" DIRECTORY)
            endif()
            target_include_directories(${name} SYSTEM PUBLIC $<BUILD_INTERFACE:${incl_path}>)
        endforeach()
        # Do not export symbols from 3rd party libraries outside the Open3D DSO.
        if(NOT arg_PUBLIC AND NOT arg_HEADER AND NOT arg_VISIBLE)
            set_target_properties(${name} PROPERTIES
                C_VISIBILITY_PRESET hidden
                CXX_VISIBILITY_PRESET hidden
                CUDA_VISIBILITY_PRESET hidden
                VISIBILITY_INLINES_HIDDEN ON
            )
        endif()
        if(arg_LIBS)
            target_link_libraries(${name} PRIVATE ${arg_LIBS})
        endif()
    else()
        foreach(incl IN LISTS include_dirs)
            if (incl MATCHES "(.*)/$")
                set(incl_path ${CMAKE_MATCH_1})
            else()
                get_filename_component(incl_path "${incl}" DIRECTORY)
            endif()
            target_include_directories(${name} SYSTEM INTERFACE $<BUILD_INTERFACE:${incl_path}>)
        endforeach()
    endif()
    if(NOT BUILD_SHARED_LIBS OR arg_PUBLIC)
        install(TARGETS ${name} EXPORT ${PROJECT_NAME}Targets
            RUNTIME DESTINATION ${Open3D_INSTALL_BIN_DIR}
            ARCHIVE DESTINATION ${Open3D_INSTALL_LIB_DIR}
            LIBRARY DESTINATION ${Open3D_INSTALL_LIB_DIR}
        )
    endif()
    if(arg_PUBLIC OR arg_HEADER)
        foreach(incl IN LISTS include_dirs)
            if(arg_INCLUDE_ALL)
                install(DIRECTORY ${incl}
                    DESTINATION ${Open3D_INSTALL_INCLUDE_DIR}/open3d/3rdparty
                )
            else()
                install(DIRECTORY ${incl}
                    DESTINATION ${Open3D_INSTALL_INCLUDE_DIR}/open3d/3rdparty
                    FILES_MATCHING
                        PATTERN "*.h"
                        PATTERN "*.hpp"
                )
            endif()
            target_include_directories(${name} INTERFACE $<INSTALL_INTERFACE:${Open3D_INSTALL_INCLUDE_DIR}/open3d/3rdparty>)
        endforeach()
    endif()
    if(arg_DEPENDS)
        add_dependencies(${name} ${arg_DEPENDS})
    endif()
    add_library(${PROJECT_NAME}::${name} ALIAS ${name})
endfunction()

# CMake arguments for configuring ExternalProjects. Use the second _hidden
# version by default.
set(ExternalProject_CMAKE_ARGS
    -DCMAKE_C_COMPILER=${CMAKE_C_COMPILER}
    -DCMAKE_CXX_COMPILER=${CMAKE_CXX_COMPILER}
    -DCMAKE_CUDA_COMPILER=${CMAKE_CUDA_COMPILER}
    -DCMAKE_C_COMPILER_LAUNCHER=${CMAKE_C_COMPILER_LAUNCHER}
    -DCMAKE_CXX_COMPILER_LAUNCHER=${CMAKE_CXX_COMPILER_LAUNCHER}
    -DCMAKE_CUDA_COMPILER_LAUNCHER=${CMAKE_CUDA_COMPILER_LAUNCHER}
    -DCMAKE_OSX_DEPLOYMENT_TARGET=${CMAKE_OSX_DEPLOYMENT_TARGET}
    # Always build 3rd party code in Release mode. Ignored by multi-config
    # generators (XCode, MSVC). MSVC needs matching config anyway.
    -DCMAKE_BUILD_TYPE=Release
    -DCMAKE_POLICY_DEFAULT_CMP0091:STRING=NEW
    -DCMAKE_MSVC_RUNTIME_LIBRARY:STRING=${CMAKE_MSVC_RUNTIME_LIBRARY}
    -DCMAKE_POSITION_INDEPENDENT_CODE=ON
    )
# Keep 3rd party symbols hidden from Open3D user code. Do not use if 3rd party
# libraries throw exceptions that escape Open3D.
set(ExternalProject_CMAKE_ARGS_hidden
    ${ExternalProject_CMAKE_ARGS}
    # Apply LANG_VISIBILITY_PRESET to static libraries and archives as well
    -DCMAKE_POLICY_DEFAULT_CMP0063:STRING=NEW
    -DCMAKE_CXX_VISIBILITY_PRESET=hidden
    -DCMAKE_CUDA_VISIBILITY_PRESET=hidden
    -DCMAKE_C_VISIBILITY_PRESET=hidden
    -DCMAKE_VISIBILITY_INLINES_HIDDEN=ON
    )

# open3d_pkg_config_3rdparty_library(name ...)
#
# Creates an interface library for a pkg-config dependency.
#
# The function will set ${name}_FOUND to TRUE or FALSE
# indicating whether or not the library could be found.
#
# Valid options:
#    PUBLIC
#        the library belongs to the public interface and must be installed
#    HEADER
#        the library headers belong to the public interface, but the library
#        itself is linked privately
#    SEARCH_ARGS
#        the arguments passed to pkg_search_module()
#
function(open3d_pkg_config_3rdparty_library name)
    cmake_parse_arguments(arg "PUBLIC;HEADER" "" "SEARCH_ARGS" ${ARGN})
    if(arg_UNPARSED_ARGUMENTS)
        message(STATUS "Unparsed: ${arg_UNPARSED_ARGUMENTS}")
        message(FATAL_ERROR "Invalid syntax: open3d_pkg_config_3rdparty_library(${name} ${ARGN})")
    endif()
    if(PKGCONFIG_FOUND)
        pkg_search_module(pc_${name} ${arg_SEARCH_ARGS})
    endif()
    if(pc_${name}_FOUND)
        message(STATUS "Using installed third-party library ${name} ${${name_uc}_VERSION}")
        add_library(${name} INTERFACE)
        target_include_directories(${name} SYSTEM INTERFACE ${pc_${name}_INCLUDE_DIRS})
        target_link_libraries(${name} INTERFACE ${pc_${name}_LINK_LIBRARIES})
        foreach(flag IN LISTS pc_${name}_CFLAGS_OTHER)
            if(flag MATCHES "-D(.*)")
                target_compile_definitions(${name} INTERFACE ${CMAKE_MATCH_1})
            endif()
        endforeach()
        if(NOT BUILD_SHARED_LIBS OR arg_PUBLIC)
            install(TARGETS ${name} EXPORT ${PROJECT_NAME}Targets)
        endif()
        set(${name}_FOUND TRUE PARENT_SCOPE)
        add_library(${PROJECT_NAME}::${name} ALIAS ${name})
    else()
        message(STATUS "Unable to find installed third-party library ${name}")
        set(${name}_FOUND FALSE PARENT_SCOPE)
    endif()
endfunction()

# open3d_find_package_3rdparty_library(name ...)
#
# Creates an interface library for a find_package dependency.
#
# The function will set ${name}_FOUND to TRUE or FALSE
# indicating whether or not the library could be found.
#
# Valid options:
#    PUBLIC
#        the library belongs to the public interface and must be installed
#    HEADER
#        the library headers belong to the public interface, but the library
#        itself is linked privately
#    REQUIRED
#        finding the package is required
#    QUIET
#        finding the package is quiet
#    PACKAGE <pkg>
#        the name of the queried package <pkg> forwarded to find_package()
#    PACKAGE_VERSION_VAR <pkg_version>
#        the variable <pkg_version> where to find the version of the queried package <pkg> find_package().
#        If not provided, PACKAGE_VERSION_VAR will default to <pkg>_VERSION.
#    TARGETS <target> [<target> ...]
#        the expected targets to be found in <pkg>
#    INCLUDE_DIRS
#        the expected include directory variable names to be found in <pkg>.
#        If <pkg> also defines targets, use them instead and pass them via TARGETS option.
#    LIBRARIES
#        the expected library variable names to be found in <pkg>.
#        If <pkg> also defines targets, use them instead and pass them via TARGETS option.
#
function(open3d_find_package_3rdparty_library name)
    cmake_parse_arguments(arg "PUBLIC;HEADER;REQUIRED;QUIET" "PACKAGE;PACKAGE_VERSION_VAR" "TARGETS;INCLUDE_DIRS;LIBRARIES" ${ARGN})
    if(arg_UNPARSED_ARGUMENTS)
        message(STATUS "Unparsed: ${arg_UNPARSED_ARGUMENTS}")
        message(FATAL_ERROR "Invalid syntax: open3d_find_package_3rdparty_library(${name} ${ARGN})")
    endif()
    if(NOT arg_PACKAGE)
        message(FATAL_ERROR "open3d_find_package_3rdparty_library: Expected value for argument PACKAGE")
    endif()
    if(NOT arg_PACKAGE_VERSION_VAR)
        set(arg_PACKAGE_VERSION_VAR "${arg_PACKAGE}_VERSION")
    endif()
    set(find_package_args "")
    if(arg_REQUIRED)
        list(APPEND find_package_args "REQUIRED")
    endif()
    if(arg_QUIET)
        list(APPEND find_package_args "QUIET")
    endif()
    find_package(${arg_PACKAGE} ${find_package_args})
    if(${arg_PACKAGE}_FOUND)
        message(STATUS "Using installed third-party library ${name} ${${arg_PACKAGE}_VERSION}")
        add_library(${name} INTERFACE)
        if(arg_TARGETS)
            foreach(target IN LISTS arg_TARGETS)
                if (TARGET ${target})
                    target_link_libraries(${name} INTERFACE ${target})
                else()
                    message(WARNING "Skipping undefined target ${target}")
                endif()
            endforeach()
        endif()
        if(arg_INCLUDE_DIRS)
            foreach(incl IN LISTS arg_INCLUDE_DIRS)
                target_include_directories(${name} INTERFACE ${${incl}})
            endforeach()
        endif()
        if(arg_LIBRARIES)
            foreach(lib IN LISTS arg_LIBRARIES)
                target_link_libraries(${name} INTERFACE ${${lib}})
            endforeach()
        endif()
        if(NOT BUILD_SHARED_LIBS OR arg_PUBLIC)
            install(TARGETS ${name} EXPORT ${PROJECT_NAME}Targets)
            # Ensure that imported targets will be found again.
            if(arg_TARGETS)
                list(APPEND Open3D_3RDPARTY_EXTERNAL_MODULES ${arg_PACKAGE})
                set(Open3D_3RDPARTY_EXTERNAL_MODULES ${Open3D_3RDPARTY_EXTERNAL_MODULES} PARENT_SCOPE)
            endif()
        endif()
        set(${name}_FOUND TRUE PARENT_SCOPE)
        set(${name}_VERSION ${${arg_PACKAGE_VERSION_VAR}} PARENT_SCOPE)
        add_library(${PROJECT_NAME}::${name} ALIAS ${name})
    else()
        message(STATUS "Unable to find installed third-party library ${name}")
        set(${name}_FOUND FALSE PARENT_SCOPE)
    endif()
endfunction()

# List of linker options for libOpen3D client binaries (eg: pybind) to hide Open3D 3rd
# party dependencies. Only needed with GCC, not AppleClang.
set(OPEN3D_HIDDEN_3RDPARTY_LINK_OPTIONS)

if (CMAKE_CXX_COMPILER_ID STREQUAL AppleClang)
    find_library(LexLIB libl.a)    # test archive in macOS
    if (LexLIB)
        include(CheckCXXSourceCompiles)
        set(CMAKE_REQUIRED_LINK_OPTIONS -load_hidden ${LexLIB})
        check_cxx_source_compiles("int main() {return 0;}" FLAG_load_hidden)
        unset(CMAKE_REQUIRED_LINK_OPTIONS)
    endif()
endif()
if (NOT FLAG_load_hidden)
    set(FLAG_load_hidden 0)
endif()

# open3d_import_3rdparty_library(name ...)
#
# Imports a third-party library that has been built independently in a sub project.
#
# Valid options:
#    PUBLIC
#        the library belongs to the public interface and must be installed
#    HEADER
#        the library headers belong to the public interface and will be
#        installed, but the library is linked privately.
#    INCLUDE_ALL
#        install all files in the include directories. Default is *.h, *.hpp
#    HIDDEN
#         Symbols from this library will not be exported to client code during
#         linking with Open3D. This is the opposite of the VISIBLE option in
#         open3d_build_3rdparty_library.  Prefer hiding symbols during building 3rd
#         party libraries, since this option is not supported by the MSVC linker.
#    INCLUDE_DIRS
#        the temporary location where the library headers have been installed.
#        Trailing slashes have the same meaning as with install(DIRECTORY).
#        If your include is "#include <x.hpp>" and the path of the file is
#        "/path/to/libx/x.hpp" then you need to pass "/path/to/libx/"
#        with the trailing "/". If you have "#include <libx/x.hpp>" then you
#        need to pass "/path/to/libx".
#    LIBRARIES
#        the built library name(s). It is assumed that the library is static.
#        If the library is PUBLIC, it will be renamed to Open3D_${name} at
#        install time to prevent name collisions in the install space.
#    LIB_DIR
#        the temporary location of the library. Defaults to
#        CMAKE_ARCHIVE_OUTPUT_DIRECTORY.
#    DEPENDS <target> [<target> ...]
#        targets on which <name> depends on and that must be built before.
#
function(open3d_import_3rdparty_library name)
    cmake_parse_arguments(arg "PUBLIC;HEADER;INCLUDE_ALL;HIDDEN" "LIB_DIR" "INCLUDE_DIRS;LIBRARIES;DEPENDS" ${ARGN})
    if(arg_UNPARSED_ARGUMENTS)
        message(STATUS "Unparsed: ${arg_UNPARSED_ARGUMENTS}")
        message(FATAL_ERROR "Invalid syntax: open3d_import_3rdparty_library(${name} ${ARGN})")
    endif()
    if(NOT arg_LIB_DIR)
        set(arg_LIB_DIR "${CMAKE_ARCHIVE_OUTPUT_DIRECTORY}")
    endif()
    add_library(${name} INTERFACE)
    if(arg_INCLUDE_DIRS)
        foreach(incl IN LISTS arg_INCLUDE_DIRS)
            if (incl MATCHES "(.*)/$")
                set(incl_path ${CMAKE_MATCH_1})
            else()
                get_filename_component(incl_path "${incl}" DIRECTORY)
            endif()
            target_include_directories(${name} SYSTEM INTERFACE $<BUILD_INTERFACE:${incl_path}>)
            if(arg_PUBLIC OR arg_HEADER)
                if(arg_INCLUDE_ALL)
                    install(DIRECTORY ${incl}
                        DESTINATION ${Open3D_INSTALL_INCLUDE_DIR}/open3d/3rdparty
                    )
                else()
                    install(DIRECTORY ${incl}
                        DESTINATION ${Open3D_INSTALL_INCLUDE_DIR}/open3d/3rdparty
                        FILES_MATCHING
                            PATTERN "*.h"
                            PATTERN "*.hpp"
                    )
                endif()
                target_include_directories(${name} INTERFACE $<INSTALL_INTERFACE:${Open3D_INSTALL_INCLUDE_DIR}/open3d/3rdparty>)
            endif()
        endforeach()
    endif()
    if(arg_LIBRARIES)
        list(LENGTH arg_LIBRARIES libcount)
        if(arg_HIDDEN AND NOT arg_PUBLIC AND NOT arg_HEADER)
            set(HIDDEN 1)
        else()
            set(HIDDEN 0)
        endif()
        foreach(arg_LIBRARY IN LISTS arg_LIBRARIES)
            set(library_filename ${CMAKE_STATIC_LIBRARY_PREFIX}${arg_LIBRARY}${CMAKE_STATIC_LIBRARY_SUFFIX})
            if(libcount EQUAL 1)
                set(installed_library_filename ${CMAKE_STATIC_LIBRARY_PREFIX}${PROJECT_NAME}_${name}${CMAKE_STATIC_LIBRARY_SUFFIX})
            else()
                set(installed_library_filename ${CMAKE_STATIC_LIBRARY_PREFIX}${PROJECT_NAME}_${name}_${arg_LIBRARY}${CMAKE_STATIC_LIBRARY_SUFFIX})
            endif()
            # Apple compiler ld
            target_link_libraries(${name} INTERFACE
                "$<BUILD_INTERFACE:$<$<AND:${HIDDEN},${FLAG_load_hidden}>:-load_hidden >${arg_LIB_DIR}/${library_filename}>")
            if(NOT BUILD_SHARED_LIBS OR arg_PUBLIC)
                install(FILES ${arg_LIB_DIR}/${library_filename}
                    DESTINATION ${Open3D_INSTALL_LIB_DIR}
                    RENAME ${installed_library_filename}
                )
                target_link_libraries(${name} INTERFACE $<INSTALL_INTERFACE:$<INSTALL_PREFIX>/${Open3D_INSTALL_LIB_DIR}/${installed_library_filename}>)
            endif()
            if (HIDDEN)
                # GNU compiler ld
                target_link_options(${name} INTERFACE
                    $<$<CXX_COMPILER_ID:GNU>:LINKER:--exclude-libs,${library_filename}>)
                list(APPEND OPEN3D_HIDDEN_3RDPARTY_LINK_OPTIONS $<$<CXX_COMPILER_ID:GNU>:LINKER:--exclude-libs,${library_filename}>)
                set(OPEN3D_HIDDEN_3RDPARTY_LINK_OPTIONS
                    ${OPEN3D_HIDDEN_3RDPARTY_LINK_OPTIONS} PARENT_SCOPE)
            endif()
        endforeach()
    endif()
    if(NOT BUILD_SHARED_LIBS OR arg_PUBLIC)
        install(TARGETS ${name} EXPORT ${PROJECT_NAME}Targets)
    endif()
    if(arg_DEPENDS)
        add_dependencies(${name} ${arg_DEPENDS})
    endif()
    add_library(${PROJECT_NAME}::${name} ALIAS ${name})
endfunction()

include(ProcessorCount)
ProcessorCount(NPROC)

# CUDAToolkit (required at this point for subsequent checks and targets)
if(BUILD_CUDA_MODULE)
    find_package(CUDAToolkit REQUIRED)
endif()

# Threads
open3d_find_package_3rdparty_library(3rdparty_threads
    REQUIRED
    PACKAGE Threads
    TARGETS Threads::Threads
)

# Assimp
include(${Open3D_3RDPARTY_DIR}/assimp/assimp.cmake)
open3d_import_3rdparty_library(3rdparty_assimp
    INCLUDE_DIRS ${ASSIMP_INCLUDE_DIR}
    LIB_DIR      ${ASSIMP_LIB_DIR}
    LIBRARIES    ${ASSIMP_LIBRARIES}
    DEPENDS      ext_assimp
)
list(APPEND Open3D_3RDPARTY_PRIVATE_TARGETS Open3D::3rdparty_assimp)

# OpenMP
if(WITH_OPENMP)
    open3d_find_package_3rdparty_library(3rdparty_openmp
        PACKAGE OpenMP
        PACKAGE_VERSION_VAR OpenMP_CXX_VERSION
        TARGETS OpenMP::OpenMP_CXX
    )
    if(3rdparty_openmp_FOUND)
        message(STATUS "Building with OpenMP")
        list(APPEND Open3D_3RDPARTY_PRIVATE_TARGETS Open3D::3rdparty_openmp)
    endif()
endif()

# X11
if(UNIX AND NOT APPLE)
    open3d_find_package_3rdparty_library(3rdparty_x11
        QUIET
        PACKAGE X11
        TARGETS X11::X11
    )
endif()

# CUB (already included in CUDA 11.0+)
if(BUILD_CUDA_MODULE AND CUDAToolkit_VERSION VERSION_LESS "11.0")
    include(${Open3D_3RDPARTY_DIR}/cub/cub.cmake)
    open3d_import_3rdparty_library(3rdparty_cub
        INCLUDE_DIRS ${CUB_INCLUDE_DIRS}
        DEPENDS      ext_cub
    )
    list(APPEND Open3D_3RDPARTY_PRIVATE_TARGETS Open3D::3rdparty_cub)
endif()

# cutlass
if(BUILD_CUDA_MODULE)
    include(${Open3D_3RDPARTY_DIR}/cutlass/cutlass.cmake)
    open3d_import_3rdparty_library(3rdparty_cutlass
        INCLUDE_DIRS ${CUTLASS_INCLUDE_DIRS}
        DEPENDS      ext_cutlass
    )
    list(APPEND Open3D_3RDPARTY_PRIVATE_TARGETS Open3D::3rdparty_cutlass)
endif()

# Dirent
if(WIN32)
    open3d_build_3rdparty_library(3rdparty_dirent DIRECTORY dirent)
    list(APPEND Open3D_3RDPARTY_PRIVATE_TARGETS Open3D::3rdparty_dirent)
endif()

# Eigen3
if(USE_SYSTEM_EIGEN3)
    open3d_find_package_3rdparty_library(3rdparty_eigen3
        PUBLIC
        PACKAGE Eigen3
        TARGETS Eigen3::Eigen
    )
    if(NOT 3rdparty_eigen3_FOUND)
        set(USE_SYSTEM_EIGEN3 OFF)
    endif()
endif()
if(NOT USE_SYSTEM_EIGEN3)
    include(${Open3D_3RDPARTY_DIR}/eigen/eigen.cmake)
    open3d_import_3rdparty_library(3rdparty_eigen3
        PUBLIC
        INCLUDE_DIRS ${EIGEN_INCLUDE_DIRS}
        INCLUDE_ALL
        DEPENDS      ext_eigen
    )
endif()
list(APPEND Open3D_3RDPARTY_PUBLIC_TARGETS Open3D::3rdparty_eigen3)

# Nanoflann
include(${Open3D_3RDPARTY_DIR}/nanoflann/nanoflann.cmake)
open3d_import_3rdparty_library(3rdparty_nanoflann
    INCLUDE_DIRS ${NANOFLANN_INCLUDE_DIRS}
    DEPENDS      ext_nanoflann
)
list(APPEND Open3D_3RDPARTY_PRIVATE_TARGETS Open3D::3rdparty_nanoflann)

# GLEW
if(USE_SYSTEM_GLEW)
    open3d_find_package_3rdparty_library(3rdparty_glew
        HEADER
        PACKAGE GLEW
        TARGETS GLEW::GLEW
    )
    if(NOT 3rdparty_glew_FOUND)
        open3d_pkg_config_3rdparty_library(3rdparty_glew
            HEADER
            SEARCH_ARGS glew
        )
        if(NOT 3rdparty_glew_FOUND)
            set(USE_SYSTEM_GLEW OFF)
        endif()
    endif()
endif()
if(NOT USE_SYSTEM_GLEW)
    open3d_build_3rdparty_library(3rdparty_glew DIRECTORY glew
        HEADER
        SOURCES
            src/glew.c
        INCLUDE_DIRS
            include/
    )
    if(ENABLE_HEADLESS_RENDERING)
        target_compile_definitions(3rdparty_glew PUBLIC GLEW_OSMESA)
    endif()
    if(WIN32)
        target_compile_definitions(3rdparty_glew PUBLIC GLEW_STATIC)
    endif()
endif()
list(APPEND Open3D_3RDPARTY_HEADER_TARGETS Open3D::3rdparty_glew)

# GLFW
if(USE_SYSTEM_GLFW)
    open3d_find_package_3rdparty_library(3rdparty_glfw
        HEADER
        PACKAGE glfw3
        TARGETS glfw
    )
    if(NOT 3rdparty_glfw_FOUND)
        open3d_pkg_config_3rdparty_library(3rdparty_glfw
            HEADER
            SEARCH_ARGS glfw3
        )
        if(NOT 3rdparty_glfw_FOUND)
            set(USE_SYSTEM_GLFW OFF)
        endif()
    endif()
endif()
if(NOT USE_SYSTEM_GLFW)
    message(STATUS "Building library 3rdparty_glfw from source")
    add_subdirectory(${Open3D_3RDPARTY_DIR}/glfw)
    open3d_import_3rdparty_library(3rdparty_glfw
        HEADER
        INCLUDE_DIRS ${Open3D_3RDPARTY_DIR}/glfw/include/
        LIBRARIES    glfw3
        DEPENDS      glfw
    )
    target_link_libraries(3rdparty_glfw INTERFACE Open3D::3rdparty_threads)
    if(UNIX AND NOT APPLE)
        find_library(RT_LIBRARY rt)
        if(RT_LIBRARY)
            target_link_libraries(3rdparty_glfw INTERFACE ${RT_LIBRARY})
        endif()
        find_library(MATH_LIBRARY m)
        if(MATH_LIBRARY)
            target_link_libraries(3rdparty_glfw INTERFACE ${MATH_LIBRARY})
        endif()
        if(CMAKE_DL_LIBS)
            target_link_libraries(3rdparty_glfw INTERFACE ${CMAKE_DL_LIBS})
        endif()
    endif()
    if(APPLE)
        find_library(COCOA_FRAMEWORK Cocoa)
        find_library(IOKIT_FRAMEWORK IOKit)
        find_library(CORE_FOUNDATION_FRAMEWORK CoreFoundation)
        find_library(CORE_VIDEO_FRAMEWORK CoreVideo)
        target_link_libraries(3rdparty_glfw INTERFACE
            ${COCOA_FRAMEWORK}
            ${IOKIT_FRAMEWORK}
            ${CORE_FOUNDATION_FRAMEWORK}
            ${CORE_VIDEO_FRAMEWORK}
        )
    endif()
    if(WIN32)
        target_link_libraries(3rdparty_glfw INTERFACE gdi32)
    endif()
endif()
if(TARGET Open3D::3rdparty_x11)
    target_link_libraries(3rdparty_glfw INTERFACE Open3D::3rdparty_x11)
endif()
list(APPEND Open3D_3RDPARTY_HEADER_TARGETS Open3D::3rdparty_glfw)

# TurboJPEG
if(USE_SYSTEM_JPEG AND BUILD_AZURE_KINECT)
    open3d_pkg_config_3rdparty_library(3rdparty_turbojpeg
        SEARCH_ARGS turbojpeg
    )
    if(NOT 3rdparty_turbojpeg_FOUND)
        message(STATUS "Azure Kinect driver needs TurboJPEG API")
        set(USE_SYSTEM_JPEG OFF)
    endif()
endif()

# JPEG
if(USE_SYSTEM_JPEG)
    open3d_find_package_3rdparty_library(3rdparty_jpeg
        PACKAGE JPEG
        TARGETS JPEG::JPEG
    )
    if(3rdparty_jpeg_FOUND)
        if(TARGET Open3D::3rdparty_turbojpeg)
            list(APPEND Open3D_3RDPARTY_PRIVATE_TARGETS Open3D::3rdparty_turbojpeg)
        endif()
    else()
        set(USE_SYSTEM_JPEG OFF)
    endif()
endif()
if(NOT USE_SYSTEM_JPEG)
    message(STATUS "Building third-party library JPEG from source")
    include(${Open3D_3RDPARTY_DIR}/libjpeg-turbo/libjpeg-turbo.cmake)
    open3d_import_3rdparty_library(3rdparty_jpeg
        INCLUDE_DIRS ${JPEG_TURBO_INCLUDE_DIRS}
        LIB_DIR      ${JPEG_TURBO_LIB_DIR}
        LIBRARIES    ${JPEG_TURBO_LIBRARIES}
        DEPENDS      ext_turbojpeg
    )
endif()
list(APPEND Open3D_3RDPARTY_PRIVATE_TARGETS Open3D::3rdparty_jpeg)

# jsoncpp: always compile from source to avoid ABI issues.
include(${Open3D_3RDPARTY_DIR}/jsoncpp/jsoncpp.cmake)
open3d_import_3rdparty_library(3rdparty_jsoncpp
    INCLUDE_DIRS ${JSONCPP_INCLUDE_DIRS}
    LIB_DIR      ${JSONCPP_LIB_DIR}
    LIBRARIES    ${JSONCPP_LIBRARIES}
    DEPENDS      ext_jsoncpp
)
list(APPEND Open3D_3RDPARTY_PRIVATE_TARGETS Open3D::3rdparty_jsoncpp)

# liblzf
if(USE_SYSTEM_LIBLZF)
    open3d_find_package_3rdparty_library(3rdparty_liblzf
        PACKAGE liblzf
        TARGETS liblzf::liblzf
    )
    if(NOT 3rdparty_liblzf_FOUND)
        set(USE_SYSTEM_LIBLZF OFF)
    endif()
endif()
if(NOT USE_SYSTEM_LIBLZF)
    open3d_build_3rdparty_library(3rdparty_liblzf DIRECTORY liblzf
        SOURCES
            liblzf/lzf_c.c
            liblzf/lzf_d.c
    )
endif()
list(APPEND Open3D_3RDPARTY_PRIVATE_TARGETS Open3D::3rdparty_liblzf)

# tritriintersect
open3d_build_3rdparty_library(3rdparty_tritriintersect DIRECTORY tomasakeninemoeller
    INCLUDE_DIRS include/
)
list(APPEND Open3D_3RDPARTY_PRIVATE_TARGETS Open3D::3rdparty_tritriintersect)

# librealsense SDK
if (BUILD_LIBREALSENSE)
    if(USE_SYSTEM_LIBREALSENSE AND NOT GLIBCXX_USE_CXX11_ABI)
        # Turn off USE_SYSTEM_LIBREALSENSE.
        # Because it is affected by libraries built with different CXX ABIs.
        # See details: https://github.com/isl-org/Open3D/pull/2876
        message(STATUS "Set USE_SYSTEM_LIBREALSENSE=OFF, because GLIBCXX_USE_CXX11_ABI is OFF.")
        set(USE_SYSTEM_LIBREALSENSE OFF)
    endif()
    if(USE_SYSTEM_LIBREALSENSE)
        open3d_find_package_3rdparty_library(3rdparty_librealsense
            PACKAGE realsense2
            TARGETS realsense2::realsense2
        )
        if(NOT 3rdparty_librealsense_FOUND)
            set(USE_SYSTEM_LIBREALSENSE OFF)
        endif()
    endif()
    if(NOT USE_SYSTEM_LIBREALSENSE)
        include(${Open3D_3RDPARTY_DIR}/librealsense/librealsense.cmake)
        open3d_import_3rdparty_library(3rdparty_librealsense
            INCLUDE_DIRS ${LIBREALSENSE_INCLUDE_DIR}
            LIBRARIES    ${LIBREALSENSE_LIBRARIES}
            LIB_DIR      ${LIBREALSENSE_LIB_DIR}
            DEPENDS      ext_librealsense
        )
        if (UNIX AND NOT APPLE)    # Ubuntu dependency: libudev-dev
            find_library(UDEV_LIBRARY udev REQUIRED
                DOC "Library provided by the deb package libudev-dev")
            target_link_libraries(3rdparty_librealsense INTERFACE ${UDEV_LIBRARY})
        endif()
    endif()
    list(APPEND Open3D_3RDPARTY_PRIVATE_TARGETS Open3D::3rdparty_librealsense)
endif()

# Curl
# - Curl should be linked before PNG, otherwise it will have undefined symbols.
# - openssl.cmake needs to be included before curl.cmake, for the
#   BORINGSSL_ROOT_DIR variable.
include(${Open3D_3RDPARTY_DIR}/boringssl/boringssl.cmake)
include(${Open3D_3RDPARTY_DIR}/curl/curl.cmake)
open3d_import_3rdparty_library(3rdparty_curl
    INCLUDE_DIRS ${CURL_INCLUDE_DIRS}
    INCLUDE_ALL
    LIB_DIR      ${CURL_LIB_DIR}
    LIBRARIES    ${CURL_LIBRARIES}
    DEPENDS      ext_zlib ext_curl
)
if(APPLE)
    # Missing frameworks: https://stackoverflow.com/a/56157695/1255535
    # Link frameworks   : https://stackoverflow.com/a/18330634/1255535
    # Fixes error:
    # ```
    # Undefined symbols for architecture arm64:
    # "_SCDynamicStoreCopyProxies", referenced from:
    #     _Curl_resolv in libcurl.a(hostip.c.o)
    # ```
    # The "Foundation" framework is already linked by GLFW.
    target_link_libraries(3rdparty_curl INTERFACE "-framework SystemConfiguration")
endif()
list(APPEND Open3D_3RDPARTY_PRIVATE_TARGETS Open3D::3rdparty_curl)

# BoringSSL
open3d_import_3rdparty_library(3rdparty_openssl
    INCLUDE_DIRS ${BORINGSSL_INCLUDE_DIRS}
    INCLUDE_ALL
    INCLUDE_DIRS ${BORINGSSL_INCLUDE_DIRS}
    LIB_DIR      ${BORINGSSL_LIB_DIR}
    LIBRARIES    ${BORINGSSL_LIBRARIES}
    DEPENDS      ext_zlib ext_boringssl
)
list(APPEND Open3D_3RDPARTY_PRIVATE_TARGETS Open3D::3rdparty_openssl)

# PNG
if(USE_SYSTEM_PNG)
    # ZLIB::ZLIB is automatically included by the PNG package.
    open3d_find_package_3rdparty_library(3rdparty_png
        PACKAGE PNG
        PACKAGE_VERSION_VAR PNG_VERSION_STRING
        TARGETS PNG::PNG
    )
    if(NOT 3rdparty_png_FOUND)
        set(USE_SYSTEM_PNG OFF)
    endif()
endif()
if(NOT USE_SYSTEM_PNG)
    include(${Open3D_3RDPARTY_DIR}/zlib/zlib.cmake)
    open3d_import_3rdparty_library(3rdparty_zlib
        HIDDEN
        INCLUDE_DIRS ${ZLIB_INCLUDE_DIRS}
        LIB_DIR      ${ZLIB_LIB_DIR}
        LIBRARIES    ${ZLIB_LIBRARIES}
        DEPENDS      ext_zlib
    )

    include(${Open3D_3RDPARTY_DIR}/libpng/libpng.cmake)
    open3d_import_3rdparty_library(3rdparty_png
        INCLUDE_DIRS ${LIBPNG_INCLUDE_DIRS}
        LIB_DIR      ${LIBPNG_LIB_DIR}
        LIBRARIES    ${LIBPNG_LIBRARIES}
        DEPENDS      ext_libpng
    )
    add_dependencies(ext_libpng ext_zlib)
    target_link_libraries(3rdparty_png INTERFACE Open3D::3rdparty_zlib)
endif()
list(APPEND Open3D_3RDPARTY_PRIVATE_TARGETS Open3D::3rdparty_png)

# rply
open3d_build_3rdparty_library(3rdparty_rply DIRECTORY rply
    SOURCES
        rply/rply.c
    INCLUDE_DIRS
        rply/
)
list(APPEND Open3D_3RDPARTY_PRIVATE_TARGETS Open3D::3rdparty_rply)

# tinyfiledialogs
open3d_build_3rdparty_library(3rdparty_tinyfiledialogs DIRECTORY tinyfiledialogs
    SOURCES
        include/tinyfiledialogs/tinyfiledialogs.c
    INCLUDE_DIRS
        include/
)
list(APPEND Open3D_3RDPARTY_PRIVATE_TARGETS Open3D::3rdparty_tinyfiledialogs)

# tinygltf
if(USE_SYSTEM_TINYGLTF)
    open3d_find_package_3rdparty_library(3rdparty_tinygltf
        PACKAGE TinyGLTF
        TARGETS TinyGLTF::TinyGLTF
    )
    if(NOT 3rdparty_tinygltf_FOUND)
        set(USE_SYSTEM_TINYGLTF OFF)
    endif()
endif()
if(NOT USE_SYSTEM_TINYGLTF)
    include(${Open3D_3RDPARTY_DIR}/tinygltf/tinygltf.cmake)
    open3d_import_3rdparty_library(3rdparty_tinygltf
        INCLUDE_DIRS ${TINYGLTF_INCLUDE_DIRS}
        DEPENDS      ext_tinygltf
    )
    target_compile_definitions(3rdparty_tinygltf INTERFACE TINYGLTF_IMPLEMENTATION STB_IMAGE_IMPLEMENTATION STB_IMAGE_WRITE_IMPLEMENTATION)
endif()
list(APPEND Open3D_3RDPARTY_PRIVATE_TARGETS Open3D::3rdparty_tinygltf)

# tinyobjloader
if(USE_SYSTEM_TINYOBJLOADER)
    open3d_find_package_3rdparty_library(3rdparty_tinyobjloader
        PACKAGE tinyobjloader
        TARGETS tinyobjloader::tinyobjloader
    )
    if(NOT 3rdparty_tinyobjloader_FOUND)
        set(USE_SYSTEM_TINYOBJLOADER OFF)
    endif()
endif()
if(NOT USE_SYSTEM_TINYOBJLOADER)
    include(${Open3D_3RDPARTY_DIR}/tinyobjloader/tinyobjloader.cmake)
    open3d_import_3rdparty_library(3rdparty_tinyobjloader
        INCLUDE_DIRS ${TINYOBJLOADER_INCLUDE_DIRS}
        DEPENDS      ext_tinyobjloader
    )
    target_compile_definitions(3rdparty_tinyobjloader INTERFACE TINYOBJLOADER_IMPLEMENTATION)
endif()
list(APPEND Open3D_3RDPARTY_PRIVATE_TARGETS Open3D::3rdparty_tinyobjloader)

# Qhullcpp
if(USE_SYSTEM_QHULLCPP)
    open3d_find_package_3rdparty_library(3rdparty_qhullcpp
        PACKAGE Qhull
        TARGETS Qhull::qhullcpp Qhull::qhull_r
    )
    if(NOT 3rdparty_qhullcpp_FOUND)
        set(USE_SYSTEM_QHULLCPP OFF)
    endif()
endif()
if(NOT USE_SYSTEM_QHULLCPP)
    include(${Open3D_3RDPARTY_DIR}/qhull/qhull.cmake)
    open3d_build_3rdparty_library(3rdparty_qhull_r DIRECTORY ${QHULL_SOURCE_DIR}
        SOURCES
            src/libqhull_r/global_r.c
            src/libqhull_r/stat_r.c
            src/libqhull_r/geom2_r.c
            src/libqhull_r/poly2_r.c
            src/libqhull_r/merge_r.c
            src/libqhull_r/libqhull_r.c
            src/libqhull_r/geom_r.c
            src/libqhull_r/poly_r.c
            src/libqhull_r/qset_r.c
            src/libqhull_r/mem_r.c
            src/libqhull_r/random_r.c
            src/libqhull_r/usermem_r.c
            src/libqhull_r/userprintf_r.c
            src/libqhull_r/io_r.c
            src/libqhull_r/user_r.c
            src/libqhull_r/rboxlib_r.c
            src/libqhull_r/userprintf_rbox_r.c
        INCLUDE_DIRS
            src/
        DEPENDS
            ext_qhull
    )
    open3d_build_3rdparty_library(3rdparty_qhullcpp DIRECTORY ${QHULL_SOURCE_DIR}
        SOURCES
            src/libqhullcpp/Coordinates.cpp
            src/libqhullcpp/PointCoordinates.cpp
            src/libqhullcpp/Qhull.cpp
            src/libqhullcpp/QhullFacet.cpp
            src/libqhullcpp/QhullFacetList.cpp
            src/libqhullcpp/QhullFacetSet.cpp
            src/libqhullcpp/QhullHyperplane.cpp
            src/libqhullcpp/QhullPoint.cpp
            src/libqhullcpp/QhullPointSet.cpp
            src/libqhullcpp/QhullPoints.cpp
            src/libqhullcpp/QhullQh.cpp
            src/libqhullcpp/QhullRidge.cpp
            src/libqhullcpp/QhullSet.cpp
            src/libqhullcpp/QhullStat.cpp
            src/libqhullcpp/QhullVertex.cpp
            src/libqhullcpp/QhullVertexSet.cpp
            src/libqhullcpp/RboxPoints.cpp
            src/libqhullcpp/RoadError.cpp
            src/libqhullcpp/RoadLogEvent.cpp
        INCLUDE_DIRS
            src/
        DEPENDS
            ext_qhull
    )
    target_link_libraries(3rdparty_qhullcpp PRIVATE 3rdparty_qhull_r)
endif()
list(APPEND Open3D_3RDPARTY_PRIVATE_TARGETS Open3D::3rdparty_qhullcpp)

# fmt
if(USE_SYSTEM_FMT)
    open3d_find_package_3rdparty_library(3rdparty_fmt
        PUBLIC
        PACKAGE fmt
        TARGETS fmt::fmt-header-only fmt::fmt
    )
    if(NOT 3rdparty_fmt_FOUND)
        set(USE_SYSTEM_FMT OFF)
    endif()
endif()
if(NOT USE_SYSTEM_FMT)
    # We set the FMT_HEADER_ONLY macro, so no need to actually compile the source
    include(${Open3D_3RDPARTY_DIR}/fmt/fmt.cmake)
    open3d_import_3rdparty_library(3rdparty_fmt
        PUBLIC
        INCLUDE_DIRS ${FMT_INCLUDE_DIRS}
        DEPENDS      ext_fmt
    )
    target_compile_definitions(3rdparty_fmt INTERFACE FMT_HEADER_ONLY=1)
endif()
list(APPEND Open3D_3RDPARTY_PUBLIC_TARGETS Open3D::3rdparty_fmt)

# Pybind11
if (BUILD_PYTHON_MODULE)
    if(USE_SYSTEM_PYBIND11)
        find_package(pybind11)
    endif()
    if (NOT USE_SYSTEM_PYBIND11 OR NOT TARGET pybind11::module)
        set(USE_SYSTEM_PYBIND11 OFF)
        include(${Open3D_3RDPARTY_DIR}/pybind11/pybind11.cmake)
        # pybind11 will automatically become available.
    endif()
endif()

# Azure Kinect
set(BUILD_AZURE_KINECT_COMMENT "//") # Set include header files in Open3D.h
if (BUILD_AZURE_KINECT)
    include(${Open3D_3RDPARTY_DIR}/azure_kinect/azure_kinect.cmake)
    open3d_import_3rdparty_library(3rdparty_k4a
        INCLUDE_DIRS ${K4A_INCLUDE_DIR}
        DEPENDS      ext_k4a
    )
    list(APPEND Open3D_3RDPARTY_PRIVATE_TARGETS Open3D::3rdparty_k4a)
endif()

# PoissonRecon
include(${Open3D_3RDPARTY_DIR}/possionrecon/possionrecon.cmake)
open3d_import_3rdparty_library(3rdparty_poisson
    INCLUDE_DIRS ${POISSON_INCLUDE_DIRS}
    DEPENDS      ext_poisson
)
list(APPEND Open3D_3RDPARTY_PRIVATE_TARGETS Open3D::3rdparty_poisson)

# Googletest
if (BUILD_UNIT_TESTS)
    include(${Open3D_3RDPARTY_DIR}/googletest/googletest.cmake)
    open3d_build_3rdparty_library(3rdparty_googletest DIRECTORY ${GOOGLETEST_SOURCE_DIR}
        SOURCES
            googletest/src/gtest-all.cc
            googlemock/src/gmock-all.cc
        INCLUDE_DIRS
            googletest/include/
            googletest/
            googlemock/include/
            googlemock/
        DEPENDS
            ext_googletest
    )
endif()

# Google benchmark
if (BUILD_BENCHMARKS)
    include(${Open3D_3RDPARTY_DIR}/benchmark/benchmark.cmake)
    # benchmark and benchmark_main will automatically become available.
endif()

# Headless rendering
if (ENABLE_HEADLESS_RENDERING)
    open3d_find_package_3rdparty_library(3rdparty_opengl
        REQUIRED
        PACKAGE OSMesa
        INCLUDE_DIRS OSMESA_INCLUDE_DIR
        LIBRARIES OSMESA_LIBRARY
    )
else()
    open3d_find_package_3rdparty_library(3rdparty_opengl
        PACKAGE OpenGL
        TARGETS OpenGL::GL
    )
endif()
list(APPEND Open3D_3RDPARTY_PRIVATE_TARGETS Open3D::3rdparty_opengl)

# imgui
if(BUILD_GUI)
    if(USE_SYSTEM_IMGUI)
        open3d_find_package_3rdparty_library(3rdparty_imgui
            PACKAGE ImGui
            TARGETS ImGui::ImGui
        )
        if(NOT 3rdparty_imgui_FOUND)
            set(USE_SYSTEM_IMGUI OFF)
        endif()
    endif()
    if(NOT USE_SYSTEM_IMGUI)
        include(${Open3D_3RDPARTY_DIR}/imgui/imgui.cmake)
        open3d_build_3rdparty_library(3rdparty_imgui DIRECTORY ${IMGUI_SOURCE_DIR}
            SOURCES
                imgui_demo.cpp
                imgui_draw.cpp
                imgui_widgets.cpp
                imgui.cpp
            DEPENDS
                ext_imgui
        )
    endif()
    list(APPEND Open3D_3RDPARTY_PRIVATE_TARGETS Open3D::3rdparty_imgui)
endif()

# Filament
if(BUILD_GUI)
    set(FILAMENT_RUNTIME_VER "")
    if(BUILD_FILAMENT_FROM_SOURCE)
        message(STATUS "Building third-party library Filament from source")
        if(MSVC OR (CMAKE_C_COMPILER_ID MATCHES ".*Clang" AND
            CMAKE_CXX_COMPILER_ID MATCHES ".*Clang"
            AND CMAKE_CXX_COMPILER_VERSION VERSION_GREATER_EQUAL 7))
            set(FILAMENT_C_COMPILER "${CMAKE_C_COMPILER}")
            set(FILAMENT_CXX_COMPILER "${CMAKE_CXX_COMPILER}")
        else()
            message(STATUS "Filament can only be built with Clang >= 7")
            # First, check default version, because the user may have configured
            # a particular version as default for a reason.
            find_program(CLANG_DEFAULT_CC NAMES clang)
            find_program(CLANG_DEFAULT_CXX NAMES clang++)
            if(CLANG_DEFAULT_CC AND CLANG_DEFAULT_CXX)
                execute_process(COMMAND ${CLANG_DEFAULT_CXX} --version OUTPUT_VARIABLE clang_version)
                if(clang_version MATCHES "clang version ([0-9]+)")
                    if (CMAKE_MATCH_1 GREATER_EQUAL 7)
                        message(STATUS "Using ${CLANG_DEFAULT_CXX} to build Filament")
                        set(FILAMENT_C_COMPILER "${CLANG_DEFAULT_CC}")
                        set(FILAMENT_CXX_COMPILER "${CLANG_DEFAULT_CXX}")
                    endif()
                endif()
            endif()
            # If the default version is not sufficient, look for some specific versions
            if(NOT FILAMENT_C_COMPILER OR NOT FILAMENT_CXX_COMPILER)
                find_program(CLANG_VERSIONED_CC NAMES clang-12 clang-11 clang-10 clang-9 clang-8 clang-7)
                find_program(CLANG_VERSIONED_CXX NAMES clang++-12 clang++11 clang++-10 clang++-9 clang++-8 clang++-7)
                if (CLANG_VERSIONED_CC AND CLANG_VERSIONED_CXX)
                    set(FILAMENT_C_COMPILER "${CLANG_VERSIONED_CC}")
                    set(FILAMENT_CXX_COMPILER "${CLANG_VERSIONED_CXX}")
                    message(STATUS "Using ${CLANG_VERSIONED_CXX} to build Filament")
                else()
                    message(FATAL_ERROR "Need Clang >= 7 to compile Filament from source")
                endif()
            endif()
        endif()
        if (UNIX AND NOT APPLE)
            # Find corresponding libc++ and libc++abi libraries. On Ubuntu, clang
            # libraries are located at /usr/lib/llvm-{version}/lib, and the default
            # version will have a sybolic link at /usr/lib/x86_64-linux-gnu/ or
            # /usr/lib/aarch64-linux-gnu.
            # For aarch64, the symbolic link path may not work for CMake's
            # find_library. Therefore, when compiling Filament from source, we
            # explicitly find the corresponidng path based on the clang version.
            execute_process(COMMAND ${FILAMENT_CXX_COMPILER} --version OUTPUT_VARIABLE clang_version)
            if(clang_version MATCHES "clang version ([0-9]+)")
                set(CLANG_LIBDIR "/usr/lib/llvm-${CMAKE_MATCH_1}/lib")
            endif()
        endif()
        include(${Open3D_3RDPARTY_DIR}/filament/filament_build.cmake)
    else()
        message(STATUS "Using prebuilt third-party library Filament")
        include(${Open3D_3RDPARTY_DIR}/filament/filament_download.cmake)
        # Set lib directory for filament v1.9.9 on Windows.
        # Assume newer version if FILAMENT_PRECOMPILED_ROOT is set.
        if (WIN32 AND NOT FILAMENT_PRECOMPILED_ROOT)
            if (STATIC_WINDOWS_RUNTIME)
                set(FILAMENT_RUNTIME_VER "x86_64/mt$<$<CONFIG:DEBUG>:d>")
            else()
                set(FILAMENT_RUNTIME_VER "x86_64/md$<$<CONFIG:DEBUG>:d>")
            endif()
        endif()
    endif()
    if (APPLE)
        if (APPLE_AARCH64)
            set(FILAMENT_RUNTIME_VER arm64)
        else()
            set(FILAMENT_RUNTIME_VER x86_64)
        endif()
    endif()
    open3d_import_3rdparty_library(3rdparty_filament
        HEADER
        INCLUDE_DIRS ${FILAMENT_ROOT}/include/
        LIB_DIR ${FILAMENT_ROOT}/lib/${FILAMENT_RUNTIME_VER}
        LIBRARIES ${filament_LIBRARIES}
        DEPENDS ext_filament
    )
    set(FILAMENT_MATC "${FILAMENT_ROOT}/bin/matc")
    target_link_libraries(3rdparty_filament INTERFACE Open3D::3rdparty_threads ${CMAKE_DL_LIBS})
    if(UNIX AND NOT APPLE)
        # Find CLANG_LIBDIR if it is not defined. Mutiple paths will be searched.
        if (NOT CLANG_LIBDIR)
            find_library(CPPABI_LIBRARY c++abi PATH_SUFFIXES
                         llvm-12/lib llvm-11/lib llvm-10/lib llvm-9/lib llvm-8/lib llvm-7/lib
                         REQUIRED)
            get_filename_component(CLANG_LIBDIR ${CPPABI_LIBRARY} DIRECTORY)
        endif()
        # Find clang libraries at the exact path ${CLANG_LIBDIR}.
        find_library(CPP_LIBRARY    c++    PATHS ${CLANG_LIBDIR} REQUIRED NO_DEFAULT_PATH)
        find_library(CPPABI_LIBRARY c++abi PATHS ${CLANG_LIBDIR} REQUIRED NO_DEFAULT_PATH)
        # Ensure that libstdc++ gets linked first
        target_link_libraries(3rdparty_filament INTERFACE -lstdc++
                              ${CPP_LIBRARY} ${CPPABI_LIBRARY})
        message(STATUS "CLANG_LIBDIR: ${CLANG_LIBDIR}")
        message(STATUS "CPP_LIBRARY: ${CPP_LIBRARY}")
        message(STATUS "CPPABI_LIBRARY: ${CPPABI_LIBRARY}")
    endif()
    if (APPLE)
        find_library(CORE_VIDEO CoreVideo)
        find_library(QUARTZ_CORE QuartzCore)
        find_library(OPENGL_LIBRARY OpenGL)
        find_library(METAL_LIBRARY Metal)
        find_library(APPKIT_LIBRARY AppKit)
        target_link_libraries(3rdparty_filament INTERFACE ${CORE_VIDEO} ${QUARTZ_CORE} ${OPENGL_LIBRARY} ${METAL_LIBRARY} ${APPKIT_LIBRARY})
        target_link_options(3rdparty_filament INTERFACE "-fobjc-link-runtime")
    endif()
    list(APPEND Open3D_3RDPARTY_HEADER_TARGETS Open3D::3rdparty_filament)
endif()

# RPC interface
# zeromq
include(${Open3D_3RDPARTY_DIR}/zeromq/zeromq_build.cmake)
open3d_import_3rdparty_library(3rdparty_zeromq
    HIDDEN
    INCLUDE_DIRS ${ZEROMQ_INCLUDE_DIRS}
    LIB_DIR      ${ZEROMQ_LIB_DIR}
    LIBRARIES    ${ZEROMQ_LIBRARIES}
    DEPENDS      ext_zeromq ext_cppzmq
)
list(APPEND Open3D_3RDPARTY_PRIVATE_TARGETS Open3D::3rdparty_zeromq)
if(DEFINED ZEROMQ_ADDITIONAL_LIBS)
    list(APPEND Open3D_3RDPARTY_PRIVATE_TARGETS ${ZEROMQ_ADDITIONAL_LIBS})
endif()

# msgpack
include(${Open3D_3RDPARTY_DIR}/msgpack/msgpack_build.cmake)
open3d_import_3rdparty_library(3rdparty_msgpack
    INCLUDE_DIRS ${MSGPACK_INCLUDE_DIRS}
    DEPENDS      ext_msgpack-c
)
list(APPEND Open3D_3RDPARTY_PRIVATE_TARGETS Open3D::3rdparty_msgpack)

# TBB
include(${Open3D_3RDPARTY_DIR}/mkl/tbb.cmake)
open3d_import_3rdparty_library(3rdparty_tbb
    INCLUDE_DIRS ${STATIC_TBB_INCLUDE_DIR}
    LIB_DIR      ${STATIC_TBB_LIB_DIR}
    LIBRARIES    ${STATIC_TBB_LIBRARIES}
    DEPENDS      ext_tbb
)
list(APPEND Open3D_3RDPARTY_PRIVATE_TARGETS Open3D::3rdparty_tbb)

# parallelstl
include(${Open3D_3RDPARTY_DIR}/parallelstl/parallelstl.cmake)
open3d_import_3rdparty_library(3rdparty_parallelstl
    PUBLIC
    INCLUDE_DIRS ${PARALLELSTL_INCLUDE_DIRS}
    INCLUDE_ALL
    DEPENDS      ext_parallelstl
)
list(APPEND Open3D_3RDPARTY_PUBLIC_TARGETS Open3D::3rdparty_parallelstl)

# Faiss
# Open3D should link Faiss before cuBLAS to avoid missing symbols error since
# Faiss uses cuBLAS symbols. For the same reason, Open3D should link Faiss
# before BLAS/Lapack if BLAS/Lapack are static libraries.
if (WITH_FAISS AND WIN32)
    message(STATUS "Faiss is not supported on Windows")
    set(WITH_FAISS OFF)
endif()
if (WITH_FAISS)
    message(STATUS "Building third-party library faiss from source")
    include(${Open3D_3RDPARTY_DIR}/faiss/faiss_build.cmake)
    open3d_import_3rdparty_library(3rdparty_faiss
        INCLUDE_DIRS ${FAISS_INCLUDE_DIR}
        LIBRARIES    ${FAISS_LIBRARIES}
        LIB_DIR      ${FAISS_LIB_DIR}
        DEPENDS      ext_faiss
    )
    target_link_libraries(3rdparty_faiss INTERFACE ${CMAKE_DL_LIBS})
    list(APPEND Open3D_3RDPARTY_PRIVATE_TARGETS Open3D::3rdparty_faiss)
endif()

# MKL/BLAS
if(USE_BLAS)
    if(NOT BUILD_BLAS_FROM_SOURCE)
        find_package(BLAS)
        find_package(LAPACK)
        find_package(LAPACKE)

        if(BLAS_FOUND AND LAPACK_FOUND AND LAPACKE_FOUND)
            message(STATUS "System BLAS/LAPACK/LAPACKE found.")
            list(APPEND Open3D_3RDPARTY_PRIVATE_TARGETS
                ${BLAS_LIBRARIES}
                ${LAPACK_LIBRARIES}
                ${LAPACKE_LIBRARIES}
            )
        else()
            message(STATUS "System BLAS/LAPACK/LAPACKE not found, setting BUILD_BLAS_FROM_SOURCE=ON.")
            set(BUILD_BLAS_FROM_SOURCE ON)
        endif()
    endif()

    if(BUILD_BLAS_FROM_SOURCE)
        message(STATUS "Building OpenBLAS and LAPACK from source")

        # Check gfortran installation.
        find_program(gfortran_bin "gfortran")
        if (gfortran_bin)
            message(STATUS "gfortran found at ${gfortran}")
        else()
            message(FATAL_ERROR "gfortran is required to compile LAPACK from source. "
                                "On Ubuntu, please install by `apt install gfortran`. "
                                "On macOS, please install by `brew install gfortran`. ")
        endif()

        # Get gfortran library search directories.
        execute_process(COMMAND ${gfortran_bin} -print-search-dirs
            OUTPUT_VARIABLE gfortran_search_dirs
            RESULT_VARIABLE RET
            OUTPUT_STRIP_TRAILING_WHITESPACE
        )
<<<<<<< HEAD
        if(RET AND NOT RET EQUAL 0)
            message(FATAL_ERROR "Failed to run `${gfortran_bin} -print-search-dirs`")
        endif()
        message(STATUS "gfortran_search_dirs: ${gfortran_search_dirs}")

        # Parse gfortran library search directories into CMake list.
        string(REGEX MATCH "libraries: =(.*)" match_result ${gfortran_search_dirs})
        if (match_result)
            string(REPLACE ":" ";" gfortran_lib_dirs ${CMAKE_MATCH_1})
            message(STATUS "gfortran_lib_dirs: ${gfortran_lib_dirs}")
        else()
            message(FATAL_ERROR "Failed to parse gfortran_search_dirs: ${gfortran_search_dirs}")
        endif()

        # Find libgfortran.a and libgcc.a inside the gfortran library search
        # directories. This ensures that the library matches the compiler.
        find_library(gfortran_lib NAMES libgfortran.a PATHS ${gfortran_lib_dirs} REQUIRED)
        find_library(gcc_lib      NAMES libgcc.a      PATHS ${gfortran_lib_dirs} REQUIRED)
        find_library(quadmath_lib NAMES libquadmath.a PATHS ${gfortran_lib_dirs} REQUIRED)
=======
    else()
        # Install gfortran first for compiling OpenBLAS/Lapack from source.
        message(STATUS "Building OpenBLAS with LAPACK from source")

        find_program(gfortran_bin "gfortran")
        if (gfortran_bin)
            message(STATUS "gfortran found at ${gfortran}")
        else()
            message(FATAL_ERROR "gfortran is required to compile LAPACK from source. "
                                "On Ubuntu, please install by `apt install gfortran`. "
                                "On macOS, please install by `brew install gfortran`. ")
        endif()
>>>>>>> f6ab689b

        include(${Open3D_3RDPARTY_DIR}/openblas/openblas.cmake)
        open3d_import_3rdparty_library(3rdparty_blas
            HIDDEN
            INCLUDE_DIRS ${OPENBLAS_INCLUDE_DIR}
            LIB_DIR      ${OPENBLAS_LIB_DIR}
            LIBRARIES    ${OPENBLAS_LIBRARIES}
            DEPENDS      ext_openblas
        )
<<<<<<< HEAD
        target_link_libraries(3rdparty_blas INTERFACE
            ${gfortran_lib}
            ${gcc_lib}
            ${quadmath_lib}
        )
=======
        if(APPLE_AARCH64)
            # Get gfortran library search directories.
            execute_process(COMMAND ${gfortran_bin} -print-search-dirs
                OUTPUT_VARIABLE gfortran_search_dirs
                RESULT_VARIABLE RET
                OUTPUT_STRIP_TRAILING_WHITESPACE
            )
            if(RET AND NOT RET EQUAL 0)
                message(FATAL_ERROR "Failed to run `${gfortran_bin} -print-search-dirs`")
            endif()

            # Parse gfortran library search directories into CMake list.
            string(REGEX MATCH "libraries: =(.*)" match_result ${gfortran_search_dirs})
            if (match_result)
                string(REPLACE ":" ";" gfortran_lib_dirs ${CMAKE_MATCH_1})
            else()
                message(FATAL_ERROR "Failed to parse gfortran_search_dirs: ${gfortran_search_dirs}")
            endif()

            # Find libgfortran.a and libgcc.a inside the gfortran library search
            # directories. This ensures that the library matches the compiler.
            find_library(gfortran_lib NAMES libgfortran.a PATHS ${gfortran_lib_dirs} REQUIRED)
            find_library(gcc_lib NAMES libgcc.a PATHS ${gfortran_lib_dirs} REQUIRED)

            # -no_compact_unwind is needed to suppress compiler warnings.
            target_link_options(3rdparty_blas INTERFACE "-Wl,-no_compact_unwind")

            target_link_libraries(3rdparty_blas INTERFACE
                ${gfortran_lib}
                ${gcc_lib}
            )
        endif()
        if(LINUX_AARCH64)
            target_link_libraries(3rdparty_blas INTERFACE Threads::Threads gfortran)
        endif()
>>>>>>> f6ab689b
        list(APPEND Open3D_3RDPARTY_PRIVATE_TARGETS Open3D::3rdparty_blas)
    endif()
else()
    include(${Open3D_3RDPARTY_DIR}/mkl/mkl.cmake)
    # MKL, cuSOLVER, cuBLAS
    # We link MKL statically. For MKL link flags, refer to:
    # https://software.intel.com/content/www/us/en/develop/articles/intel-mkl-link-line-advisor.html
    message(STATUS "Using MKL to support BLAS and LAPACK functionalities.")
    open3d_import_3rdparty_library(3rdparty_blas
        HIDDEN
        INCLUDE_DIRS ${STATIC_MKL_INCLUDE_DIR}
        LIB_DIR      ${STATIC_MKL_LIB_DIR}
        LIBRARIES    ${STATIC_MKL_LIBRARIES}
        DEPENDS      ext_tbb ext_mkl_include ext_mkl
    )
    if(UNIX)
        target_compile_options(3rdparty_blas INTERFACE "$<$<COMPILE_LANGUAGE:CXX>:-m64>")
        target_link_libraries(3rdparty_blas INTERFACE Open3D::3rdparty_threads ${CMAKE_DL_LIBS})
    endif()
    target_compile_definitions(3rdparty_blas INTERFACE "$<$<COMPILE_LANGUAGE:CXX>:MKL_ILP64>")
    list(APPEND Open3D_3RDPARTY_PRIVATE_TARGETS Open3D::3rdparty_blas)
endif()

# cuBLAS
if(BUILD_CUDA_MODULE)
    if(WIN32)
        # Nvidia does not provide static libraries for Windows. We don't release
        # pip wheels for Windows with CUDA support at the moment. For the pip
        # wheels to support CUDA on Windows out-of-the-box, we need to either
        # ship the CUDA toolkit with the wheel (e.g. PyTorch can make use of the
        # cudatoolkit conda package), or have a mechanism to locate the CUDA
        # toolkit from the system.
        list(APPEND Open3D_3RDPARTY_PRIVATE_TARGETS CUDA::cusolver CUDA::cublas)
    else()
        # CMake docs   : https://cmake.org/cmake/help/latest/module/FindCUDAToolkit.html
        # cusolver 11.0: https://docs.nvidia.com/cuda/archive/11.0/cusolver/index.html#static-link-lapack
        # cublas   11.0: https://docs.nvidia.com/cuda/archive/11.0/cublas/index.html#static-library
        # The link order below is important. Theoretically we should use
        # open3d_find_package_3rdparty_library, but we have to insert
        # liblapack_static.a in the middle of the targets.
        add_library(3rdparty_cublas INTERFACE)
        target_link_libraries(3rdparty_cublas INTERFACE
            CUDA::cusolver_static
            ${CUDAToolkit_LIBRARY_DIR}/liblapack_static.a
            CUDA::cusparse_static
            CUDA::cublas_static
            CUDA::cublasLt_static
            CUDA::culibos
        )
        if(NOT BUILD_SHARED_LIBS)
            # Listed in ${CMAKE_INSTALL_PREFIX}/lib/cmake/Open3D/Open3DTargets.cmake.
            install(TARGETS 3rdparty_cublas EXPORT Open3DTargets)
            list(APPEND Open3D_3RDPARTY_EXTERNAL_MODULES "CUDAToolkit")
        endif()
        add_library(Open3D::3rdparty_cublas ALIAS 3rdparty_cublas)
        list(APPEND Open3D_3RDPARTY_PRIVATE_TARGETS Open3D::3rdparty_cublas)
    endif()
endif()

# NPP
if (BUILD_CUDA_MODULE)
    # NPP library list: https://docs.nvidia.com/cuda/npp/index.html
    if(WIN32)
        open3d_find_package_3rdparty_library(3rdparty_cuda_npp
            REQUIRED
            PACKAGE CUDAToolkit
            TARGETS CUDA::nppc
                    CUDA::nppicc
                    CUDA::nppif
                    CUDA::nppig
                    CUDA::nppim
                    CUDA::nppial
        )
    else()
        open3d_find_package_3rdparty_library(3rdparty_cuda_npp
            REQUIRED
            PACKAGE CUDAToolkit
            TARGETS CUDA::nppc_static
                    CUDA::nppicc_static
                    CUDA::nppif_static
                    CUDA::nppig_static
                    CUDA::nppim_static
                    CUDA::nppial_static
        )
    endif()
    list(APPEND Open3D_3RDPARTY_PRIVATE_TARGETS Open3D::3rdparty_cuda_npp)
endif ()

# IPP
if (WITH_IPPICV)
    # Ref: https://stackoverflow.com/a/45125525
    set(IPPICV_SUPPORTED_HW AMD64 x86_64 x64 x86 X86 i386 i686)
    # Unsupported: ARM64 aarch64 armv7l armv8b armv8l ...
    if (NOT CMAKE_HOST_SYSTEM_PROCESSOR IN_LIST IPPICV_SUPPORTED_HW)
        set(WITH_IPPICV OFF)
        message(WARNING "IPP-ICV disabled: Unsupported Platform.")
    else ()
        include(${Open3D_3RDPARTY_DIR}/ippicv/ippicv.cmake)
        if (WITH_IPPICV)
            message(STATUS "IPP-ICV ${IPPICV_VERSION_STRING} available. Building interface wrappers IPP-IW.")
            open3d_import_3rdparty_library(3rdparty_ippicv
                HIDDEN
                INCLUDE_DIRS ${IPPICV_INCLUDE_DIR}
                LIBRARIES    ${IPPICV_LIBRARIES}
                LIB_DIR      ${IPPICV_LIB_DIR}
                DEPENDS      ext_ippicv
            )
            target_compile_definitions(3rdparty_ippicv INTERFACE ${IPPICV_DEFINITIONS})
            list(APPEND Open3D_3RDPARTY_PRIVATE_TARGETS Open3D::3rdparty_ippicv)
        endif()
    endif()
endif ()

# Stdgpu
if (BUILD_CUDA_MODULE)
    include(${Open3D_3RDPARTY_DIR}/stdgpu/stdgpu.cmake)
    open3d_import_3rdparty_library(3rdparty_stdgpu
        INCLUDE_DIRS ${STDGPU_INCLUDE_DIRS}
        LIB_DIR      ${STDGPU_LIB_DIR}
        LIBRARIES    ${STDGPU_LIBRARIES}
        DEPENDS      ext_stdgpu
    )
    list(APPEND Open3D_3RDPARTY_PRIVATE_TARGETS Open3D::3rdparty_stdgpu)
endif ()

# embree
include(${Open3D_3RDPARTY_DIR}/embree/embree.cmake)
open3d_import_3rdparty_library(3rdparty_embree
    HIDDEN
    INCLUDE_DIRS ${EMBREE_INCLUDE_DIRS}
    LIB_DIR      ${EMBREE_LIB_DIR}
    LIBRARIES    ${EMBREE_LIBRARIES}
    DEPENDS      ext_embree
)
list(APPEND Open3D_3RDPARTY_PRIVATE_TARGETS Open3D::3rdparty_embree)

# WebRTC
if(BUILD_WEBRTC)
    # Include WebRTC headers in Open3D.h.
    set(BUILD_WEBRTC_COMMENT "")

    # Build WebRTC from source for advanced users.
    option(BUILD_WEBRTC_FROM_SOURCE "Build WebRTC from source" OFF)
    mark_as_advanced(BUILD_WEBRTC_FROM_SOURCE)

    # WebRTC
    if(BUILD_WEBRTC_FROM_SOURCE)
        include(${Open3D_3RDPARTY_DIR}/webrtc/webrtc_build.cmake)
    else()
        include(${Open3D_3RDPARTY_DIR}/webrtc/webrtc_download.cmake)
    endif()
    open3d_import_3rdparty_library(3rdparty_webrtc
        HIDDEN
        INCLUDE_DIRS ${WEBRTC_INCLUDE_DIRS}
        LIB_DIR      ${WEBRTC_LIB_DIR}
        LIBRARIES    ${WEBRTC_LIBRARIES}
        DEPENDS      ext_webrtc_all
    )
    target_link_libraries(3rdparty_webrtc INTERFACE Open3D::3rdparty_threads ${CMAKE_DL_LIBS})
    if (MSVC) # https://github.com/iimachines/webrtc-build/issues/2#issuecomment-503535704
        target_link_libraries(3rdparty_webrtc INTERFACE secur32 winmm dmoguids wmcodecdspuuid msdmo strmiids)
    endif()
    list(APPEND Open3D_3RDPARTY_PRIVATE_TARGETS Open3D::3rdparty_webrtc)

    # CivetWeb server
    include(${Open3D_3RDPARTY_DIR}/civetweb/civetweb.cmake)
    open3d_import_3rdparty_library(3rdparty_civetweb
        INCLUDE_DIRS ${CIVETWEB_INCLUDE_DIRS}
        LIB_DIR      ${CIVETWEB_LIB_DIR}
        LIBRARIES    ${CIVETWEB_LIBRARIES}
        DEPENDS      ext_civetweb
    )
    list(APPEND Open3D_3RDPARTY_PRIVATE_TARGETS Open3D::3rdparty_civetweb)
else()
    # Don't include WebRTC headers in Open3D.h.
    set(BUILD_WEBRTC_COMMENT "//")
endif()

# Compactify list of external modules.
# This must be called after all dependencies are processed.
list(REMOVE_DUPLICATES Open3D_3RDPARTY_EXTERNAL_MODULES)<|MERGE_RESOLUTION|>--- conflicted
+++ resolved
@@ -1246,11 +1246,73 @@
 
 # MKL/BLAS
 if(USE_BLAS)
-    if(NOT BUILD_BLAS_FROM_SOURCE)
+    if(BUILD_BLAS_FROM_SOURCE)
+        # Install gfortran first for compiling OpenBLAS/Lapack from source.
+        message(STATUS "Building OpenBLAS with LAPACK from source")
+
+        find_program(gfortran_bin "gfortran")
+        if (gfortran_bin)
+            message(STATUS "gfortran found at ${gfortran}")
+        else()
+            message(FATAL_ERROR "gfortran is required to compile LAPACK from source. "
+                                "On Ubuntu, please install by `apt install gfortran`. "
+                                "On macOS, please install by `brew install gfortran`. ")
+        endif()
+
+        include(${Open3D_3RDPARTY_DIR}/openblas/openblas.cmake)
+        open3d_import_3rdparty_library(3rdparty_blas
+            HIDDEN
+            INCLUDE_DIRS ${OPENBLAS_INCLUDE_DIR}
+            LIB_DIR      ${OPENBLAS_LIB_DIR}
+            LIBRARIES    ${OPENBLAS_LIBRARIES}
+            DEPENDS      ext_openblas
+        )
+        # Get gfortran library search directories.
+        execute_process(COMMAND ${gfortran_bin} -print-search-dirs
+            OUTPUT_VARIABLE gfortran_search_dirs
+            RESULT_VARIABLE RET
+            OUTPUT_STRIP_TRAILING_WHITESPACE
+        )
+        if(RET AND NOT RET EQUAL 0)
+            message(FATAL_ERROR "Failed to run `${gfortran_bin} -print-search-dirs`")
+        endif()
+
+        # Parse gfortran library search directories into CMake list.
+        string(REGEX MATCH "libraries: =(.*)" match_result ${gfortran_search_dirs})
+        if (match_result)
+            string(REPLACE ":" ";" gfortran_lib_dirs ${CMAKE_MATCH_1})
+        else()
+            message(FATAL_ERROR "Failed to parse gfortran_search_dirs: ${gfortran_search_dirs}")
+        endif()
+
+        # Find libgfortran.a and libgcc.a inside the gfortran library search
+        # directories. This ensures that the library matches the compiler.
+        find_library(gfortran_lib NAMES libgfortran.a PATHS ${gfortran_lib_dirs} REQUIRED)
+        find_library(gcc_lib      NAMES libgcc.a      PATHS ${gfortran_lib_dirs} REQUIRED)
+        if(LINUX_AARCH64)
+            find_library(quadmath_lib NAMES libquadmath.a PATHS ${gfortran_lib_dirs} REQUIRED)
+        endif()
+
+        if(APPLE_AARCH64)
+            # Suppress Apple compiler warnigns.
+            target_link_options(3rdparty_blas INTERFACE "-Wl,-no_compact_unwind")
+        endif()
+
+        target_link_libraries(3rdparty_blas INTERFACE
+            ${gfortran_lib}
+            ${gcc_lib}
+        )
+        if(LINUX_AARCH64)
+            target_link_libraries(3rdparty_blas INTERFACE
+                ${quadmath_lib}
+            )
+        endif()
+
+        list(APPEND Open3D_3RDPARTY_PRIVATE_TARGETS Open3D::3rdparty_blas)
+    else()
         find_package(BLAS)
         find_package(LAPACK)
         find_package(LAPACKE)
-
         if(BLAS_FOUND AND LAPACK_FOUND AND LAPACKE_FOUND)
             message(STATUS "System BLAS/LAPACK/LAPACKE found.")
             list(APPEND Open3D_3RDPARTY_PRIVATE_TARGETS
@@ -1262,114 +1324,6 @@
             message(STATUS "System BLAS/LAPACK/LAPACKE not found, setting BUILD_BLAS_FROM_SOURCE=ON.")
             set(BUILD_BLAS_FROM_SOURCE ON)
         endif()
-    endif()
-
-    if(BUILD_BLAS_FROM_SOURCE)
-        message(STATUS "Building OpenBLAS and LAPACK from source")
-
-        # Check gfortran installation.
-        find_program(gfortran_bin "gfortran")
-        if (gfortran_bin)
-            message(STATUS "gfortran found at ${gfortran}")
-        else()
-            message(FATAL_ERROR "gfortran is required to compile LAPACK from source. "
-                                "On Ubuntu, please install by `apt install gfortran`. "
-                                "On macOS, please install by `brew install gfortran`. ")
-        endif()
-
-        # Get gfortran library search directories.
-        execute_process(COMMAND ${gfortran_bin} -print-search-dirs
-            OUTPUT_VARIABLE gfortran_search_dirs
-            RESULT_VARIABLE RET
-            OUTPUT_STRIP_TRAILING_WHITESPACE
-        )
-<<<<<<< HEAD
-        if(RET AND NOT RET EQUAL 0)
-            message(FATAL_ERROR "Failed to run `${gfortran_bin} -print-search-dirs`")
-        endif()
-        message(STATUS "gfortran_search_dirs: ${gfortran_search_dirs}")
-
-        # Parse gfortran library search directories into CMake list.
-        string(REGEX MATCH "libraries: =(.*)" match_result ${gfortran_search_dirs})
-        if (match_result)
-            string(REPLACE ":" ";" gfortran_lib_dirs ${CMAKE_MATCH_1})
-            message(STATUS "gfortran_lib_dirs: ${gfortran_lib_dirs}")
-        else()
-            message(FATAL_ERROR "Failed to parse gfortran_search_dirs: ${gfortran_search_dirs}")
-        endif()
-
-        # Find libgfortran.a and libgcc.a inside the gfortran library search
-        # directories. This ensures that the library matches the compiler.
-        find_library(gfortran_lib NAMES libgfortran.a PATHS ${gfortran_lib_dirs} REQUIRED)
-        find_library(gcc_lib      NAMES libgcc.a      PATHS ${gfortran_lib_dirs} REQUIRED)
-        find_library(quadmath_lib NAMES libquadmath.a PATHS ${gfortran_lib_dirs} REQUIRED)
-=======
-    else()
-        # Install gfortran first for compiling OpenBLAS/Lapack from source.
-        message(STATUS "Building OpenBLAS with LAPACK from source")
-
-        find_program(gfortran_bin "gfortran")
-        if (gfortran_bin)
-            message(STATUS "gfortran found at ${gfortran}")
-        else()
-            message(FATAL_ERROR "gfortran is required to compile LAPACK from source. "
-                                "On Ubuntu, please install by `apt install gfortran`. "
-                                "On macOS, please install by `brew install gfortran`. ")
-        endif()
->>>>>>> f6ab689b
-
-        include(${Open3D_3RDPARTY_DIR}/openblas/openblas.cmake)
-        open3d_import_3rdparty_library(3rdparty_blas
-            HIDDEN
-            INCLUDE_DIRS ${OPENBLAS_INCLUDE_DIR}
-            LIB_DIR      ${OPENBLAS_LIB_DIR}
-            LIBRARIES    ${OPENBLAS_LIBRARIES}
-            DEPENDS      ext_openblas
-        )
-<<<<<<< HEAD
-        target_link_libraries(3rdparty_blas INTERFACE
-            ${gfortran_lib}
-            ${gcc_lib}
-            ${quadmath_lib}
-        )
-=======
-        if(APPLE_AARCH64)
-            # Get gfortran library search directories.
-            execute_process(COMMAND ${gfortran_bin} -print-search-dirs
-                OUTPUT_VARIABLE gfortran_search_dirs
-                RESULT_VARIABLE RET
-                OUTPUT_STRIP_TRAILING_WHITESPACE
-            )
-            if(RET AND NOT RET EQUAL 0)
-                message(FATAL_ERROR "Failed to run `${gfortran_bin} -print-search-dirs`")
-            endif()
-
-            # Parse gfortran library search directories into CMake list.
-            string(REGEX MATCH "libraries: =(.*)" match_result ${gfortran_search_dirs})
-            if (match_result)
-                string(REPLACE ":" ";" gfortran_lib_dirs ${CMAKE_MATCH_1})
-            else()
-                message(FATAL_ERROR "Failed to parse gfortran_search_dirs: ${gfortran_search_dirs}")
-            endif()
-
-            # Find libgfortran.a and libgcc.a inside the gfortran library search
-            # directories. This ensures that the library matches the compiler.
-            find_library(gfortran_lib NAMES libgfortran.a PATHS ${gfortran_lib_dirs} REQUIRED)
-            find_library(gcc_lib NAMES libgcc.a PATHS ${gfortran_lib_dirs} REQUIRED)
-
-            # -no_compact_unwind is needed to suppress compiler warnings.
-            target_link_options(3rdparty_blas INTERFACE "-Wl,-no_compact_unwind")
-
-            target_link_libraries(3rdparty_blas INTERFACE
-                ${gfortran_lib}
-                ${gcc_lib}
-            )
-        endif()
-        if(LINUX_AARCH64)
-            target_link_libraries(3rdparty_blas INTERFACE Threads::Threads gfortran)
-        endif()
->>>>>>> f6ab689b
-        list(APPEND Open3D_3RDPARTY_PRIVATE_TARGETS Open3D::3rdparty_blas)
     endif()
 else()
     include(${Open3D_3RDPARTY_DIR}/mkl/mkl.cmake)
