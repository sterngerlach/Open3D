--- conflicted
+++ resolved
@@ -241,7 +241,7 @@
 
 # Global flag to set CXX standard.
 # This does not affect 3rd party libraries.
-set(CMAKE_CXX_STANDARD 14)
+set(CMAKE_CXX_STANDARD 17)
 
 # FIXME: Remove this workaround once a fixed Visual Studio 16.10 version is released.
 if (BUILD_CUDA_MODULE
@@ -249,10 +249,6 @@
     AND CMAKE_CXX_COMPILER_VERSION VERSION_GREATER_EQUAL "19.29"
 )
     # Keep C++14 standard for unaffected C++ files, but use C++17 for CUDA files.
-<<<<<<< HEAD
-    set(CMAKE_CXX_STANDARD 17)
-=======
->>>>>>> 2e6a147b
     set(CMAKE_CUDA_STANDARD 17)
     # Suppress warnings for deprecated C++17 functions.
     add_compile_definitions($<$<COMPILE_LANGUAGE:CUDA>:_SILENCE_CXX17_RESULT_OF_DEPRECATION_WARNING>)
