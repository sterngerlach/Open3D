--- conflicted
+++ resolved
@@ -382,10 +382,10 @@
                             vtkBooleanOperationPolyDataFilter::VTK_DIFFERENCE);
 }
 
-<<<<<<< HEAD
 AxisAlignedBoundingBox TriangleMesh::GetAxisAlignedBoundingBox() const {
     return AxisAlignedBoundingBox::CreateFromPoints(GetVertexPositions());
-=======
+}
+
 TriangleMesh TriangleMesh::FillHoles(double hole_size) const {
     using namespace vtkutils;
     auto polydata = CreateVtkPolyDataFromGeometry(*this);
@@ -395,7 +395,6 @@
     fill_holes->Update();
     auto result = fill_holes->GetOutput();
     return CreateTriangleMeshFromVtkPolyData(result);
->>>>>>> 2573dafa
 }
 
 }  // namespace geometry
