--- conflicted
+++ resolved
@@ -83,38 +83,38 @@
         }                                                        \
     }()
 
-#define DISPATCH_DTYPE_TO_TEMPLATE_SYCL(DTYPE, ...)      \
-    [&] {                                                \
-        if (DTYPE == open3d::core::Float32) {            \
-            using scalar_t = float;                      \
-            return __VA_ARGS__();                        \
-        } else if (DTYPE == open3d::core::Int8) {        \
-            using scalar_t = int8_t;                     \
-            return __VA_ARGS__();                        \
-        } else if (DTYPE == open3d::core::Int16) {       \
-            using scalar_t = int16_t;                    \
-            return __VA_ARGS__();                        \
-        } else if (DTYPE == open3d::core::Int32) {       \
-            using scalar_t = int32_t;                    \
-            return __VA_ARGS__();                        \
-        } else if (DTYPE == open3d::core::Int64) {       \
-            using scalar_t = int64_t;                    \
-            return __VA_ARGS__();                        \
-        } else if (DTYPE == open3d::core::UInt8) {       \
-            using scalar_t = uint8_t;                    \
-            return __VA_ARGS__();                        \
-        } else if (DTYPE == open3d::core::UInt16) {      \
-            using scalar_t = uint16_t;                   \
-            return __VA_ARGS__();                        \
-        } else if (DTYPE == open3d::core::UInt32) {      \
-            using scalar_t = uint32_t;                   \
-            return __VA_ARGS__();                        \
-        } else if (DTYPE == open3d::core::UInt64) {      \
-            using scalar_t = uint64_t;                   \
-            return __VA_ARGS__();                        \
-        } else {                                         \
-            utility::LogError("Unsupported data type."); \
-        }                                                \
+#define DISPATCH_DTYPE_TO_TEMPLATE_SYCL(DTYPE, ...)              \
+    [&] {                                                        \
+        if (DTYPE == open3d::core::Float32) {                    \
+            using scalar_t = float;                              \
+            return __VA_ARGS__();                                \
+        } else if (DTYPE == open3d::core::Int8) {                \
+            using scalar_t = int8_t;                             \
+            return __VA_ARGS__();                                \
+        } else if (DTYPE == open3d::core::Int16) {               \
+            using scalar_t = int16_t;                            \
+            return __VA_ARGS__();                                \
+        } else if (DTYPE == open3d::core::Int32) {               \
+            using scalar_t = int32_t;                            \
+            return __VA_ARGS__();                                \
+        } else if (DTYPE == open3d::core::Int64) {               \
+            using scalar_t = int64_t;                            \
+            return __VA_ARGS__();                                \
+        } else if (DTYPE == open3d::core::UInt8) {               \
+            using scalar_t = uint8_t;                            \
+            return __VA_ARGS__();                                \
+        } else if (DTYPE == open3d::core::UInt16) {              \
+            using scalar_t = uint16_t;                           \
+            return __VA_ARGS__();                                \
+        } else if (DTYPE == open3d::core::UInt32) {              \
+            using scalar_t = uint32_t;                           \
+            return __VA_ARGS__();                                \
+        } else if (DTYPE == open3d::core::UInt64) {              \
+            using scalar_t = uint64_t;                           \
+            return __VA_ARGS__();                                \
+        } else {                                                 \
+            open3d::utility::LogError("Unsupported data type."); \
+        }                                                        \
     }()
 
 #define DISPATCH_BOOL_OR_TYPE(DTYPE, alt_type, ...) \
@@ -138,7 +138,6 @@
         }                                                   \
     }()
 
-<<<<<<< HEAD
 #define DISPATCH_DTYPE_TO_TEMPLATE_WITH_BOOL_SYCL(DTYPE, ...)    \
     [&] {                                                        \
         if (DTYPE == open3d::core::Bool) {                       \
@@ -149,18 +148,6 @@
         }                                                        \
     }()
 
-#define DISPATCH_FLOAT_DTYPE_TO_TEMPLATE(DTYPE, ...)     \
-    [&] {                                                \
-        if (DTYPE == open3d::core::Float32) {            \
-            using scalar_t = float;                      \
-            return __VA_ARGS__();                        \
-        } else if (DTYPE == open3d::core::Float64) {     \
-            using scalar_t = double;                     \
-            return __VA_ARGS__();                        \
-        } else {                                         \
-            utility::LogError("Unsupported data type."); \
-        }                                                \
-=======
 #define DISPATCH_FLOAT_DTYPE_TO_TEMPLATE(DTYPE, ...)             \
     [&] {                                                        \
         if (DTYPE == open3d::core::Float32) {                    \
@@ -172,7 +159,6 @@
         } else {                                                 \
             open3d::utility::LogError("Unsupported data type."); \
         }                                                        \
->>>>>>> 4a1bd582
     }()
 
 #define DISPATCH_FLOAT_INT_DTYPE_TO_TEMPLATE(FDTYPE, IDTYPE, ...) \
